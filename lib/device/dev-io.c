/*
 * Copyright (C) 2001-2004 Sistina Software, Inc. All rights reserved.
 * Copyright (C) 2004-2012 Red Hat, Inc. All rights reserved.
 *
 * This file is part of LVM2.
 *
 * This copyrighted material is made available to anyone wishing to use,
 * modify, copy, or redistribute it subject to the terms and conditions
 * of the GNU Lesser General Public License v.2.1.
 *
 * You should have received a copy of the GNU Lesser General Public License
 * along with this program; if not, write to the Free Software Foundation,
 * Inc., 51 Franklin Street, Fifth Floor, Boston, MA 02110-1301 USA
 */

<<<<<<< HEAD
#include "lib/misc/lib.h"
#include "lib/device/device.h"
#include "lib/metadata/metadata.h"
#include "lib/cache/lvmcache.h"
#include "lib/mm/memlock.h"
#include "lib/locking/locking.h"
=======
#include "lib.h"
#include "device.h"
#include "metadata.h"
#include "memlock.h"
#include "locking.h"
>>>>>>> 7c852c75

#include <limits.h>
#include <sys/stat.h>
#include <fcntl.h>
#include <unistd.h>
#include <sys/ioctl.h>

#ifdef __linux__
#  define u64 uint64_t		/* Missing without __KERNEL__ */
#  undef WNOHANG		/* Avoid redefinition */
#  undef WUNTRACED		/* Avoid redefinition */
#  include <linux/fs.h>		/* For block ioctl definitions */
#  define BLKSIZE_SHIFT SECTOR_SHIFT
#  ifndef BLKGETSIZE64		/* fs.h out-of-date */
#    define BLKGETSIZE64 _IOR(0x12, 114, size_t)
#  endif /* BLKGETSIZE64 */
#  ifndef BLKDISCARD
#    define BLKDISCARD	_IO(0x12,119)
#  endif
#else
#  include <sys/disk.h>
#  define BLKBSZGET DKIOCGETBLOCKSIZE
#  define BLKSSZGET DKIOCGETBLOCKSIZE
#  define BLKGETSIZE64 DKIOCGETBLOCKCOUNT
#  define BLKFLSBUF DKIOCSYNCHRONIZECACHE
#  define BLKSIZE_SHIFT 0
#endif

#ifdef O_DIRECT_SUPPORT
#  ifndef O_DIRECT
#    error O_DIRECT support configured but O_DIRECT definition not found in headers
#  endif
#endif

static unsigned _dev_size_seqno = 1;

static const char *_reasons[] = {
	"dev signatures",
	"PV labels",
	"VG metadata header",
	"VG metadata content",
	"extra VG metadata header",
	"extra VG metadata content",
	"LVM1 metadata",
	"pool metadata",
	"LV content",
	"logging",
};

static const char *_reason_text(dev_io_reason_t reason)
{
	return _reasons[(unsigned) reason];
}

/*-----------------------------------------------------------------
 * The standard io loop that keeps submitting an io until it's
 * all gone.
 *---------------------------------------------------------------*/
static int _io(struct device_area *where, char *buffer, int should_write, dev_io_reason_t reason)
{
	int fd = dev_fd(where->dev);
	ssize_t n = 0;
	size_t total = 0;

	if (fd < 0) {
		log_error("Attempt to read an unopened device (%s).",
			  dev_name(where->dev));
		return 0;
	}

	log_debug_io("%s %s:%8" PRIu64 " bytes (sync) at %" PRIu64 "%s (for %s)",
		     should_write ? "Write" : "Read ", dev_name(where->dev),
		     where->size, (uint64_t) where->start,
		     (should_write && test_mode()) ? " (test mode - suppressed)" : "", _reason_text(reason));

	/*
	 * Skip all writes in test mode.
	 */
	if (should_write && test_mode())
		return 1;

	if (where->size > SSIZE_MAX) {
		log_error("Read size too large: %" PRIu64, where->size);
		return 0;
	}

	if (lseek(fd, (off_t) where->start, SEEK_SET) == (off_t) -1) {
		log_error("%s: lseek %" PRIu64 " failed: %s",
			  dev_name(where->dev), (uint64_t) where->start,
			  strerror(errno));
		return 0;
	}

	while (total < (size_t) where->size) {
		do
			n = should_write ?
			    write(fd, buffer, (size_t) where->size - total) :
			    read(fd, buffer, (size_t) where->size - total);
		while ((n < 0) && ((errno == EINTR) || (errno == EAGAIN)));

		if (n < 0)
			log_error_once("%s: %s failed after %" PRIu64 " of %" PRIu64
				       " at %" PRIu64 ": %s", dev_name(where->dev),
				       should_write ? "write" : "read",
				       (uint64_t) total,
				       (uint64_t) where->size,
				       (uint64_t) where->start, strerror(errno));

		if (n <= 0)
			break;

		total += n;
		buffer += n;
	}

	return (total == (size_t) where->size);
}

/*-----------------------------------------------------------------
 * LVM2 uses O_DIRECT when performing metadata io, which requires
 * block size aligned accesses.  If any io is not aligned we have
 * to perform the io via a bounce buffer, obviously this is quite
 * inefficient.
 *---------------------------------------------------------------*/

/*
 * Get the physical and logical block size for a device.
 */
int dev_get_block_size(struct device *dev, unsigned int *physical_block_size, unsigned int *block_size)
{
	const char *name = dev_name(dev);
	int needs_open;
	int r = 1;

	needs_open = (!dev->open_count && (dev->phys_block_size == -1 || dev->block_size == -1));

	if (needs_open && !dev_open_readonly(dev))
		return_0;

	if (dev->block_size == -1) {
		if (ioctl(dev_fd(dev), BLKBSZGET, &dev->block_size) < 0) {
			log_sys_error("ioctl BLKBSZGET", name);
			r = 0;
			goto out;
		}
		log_debug_devs("%s: Block size is %u bytes", name, dev->block_size);
	}

#ifdef BLKPBSZGET
	/* BLKPBSZGET is available in kernel >= 2.6.32 only */
	if (dev->phys_block_size == -1) {
		if (ioctl(dev_fd(dev), BLKPBSZGET, &dev->phys_block_size) < 0) {
			log_sys_error("ioctl BLKPBSZGET", name);
			r = 0;
			goto out;
		}
		log_debug_devs("%s: Physical block size is %u bytes", name, dev->phys_block_size);
	}
#elif defined (BLKSSZGET)
	/* if we can't get physical block size, just use logical block size instead */
	if (dev->phys_block_size == -1) {
		if (ioctl(dev_fd(dev), BLKSSZGET, &dev->phys_block_size) < 0) {
			log_sys_error("ioctl BLKSSZGET", name);
			r = 0;
			goto out;
		}
		log_debug_devs("%s: Physical block size can't be determined: Using logical block size of %u bytes", name, dev->phys_block_size);
	}
#else
	/* if even BLKSSZGET is not available, use default 512b */
	if (dev->phys_block_size == -1) {
		dev->phys_block_size = 512;
		log_debug_devs("%s: Physical block size can't be determined: Using block size of %u bytes instead", name, dev->phys_block_size);
	}
#endif

	*physical_block_size = (unsigned int) dev->phys_block_size;
	*block_size = (unsigned int) dev->block_size;
out:
	if (needs_open && !dev_close_immediate(dev))
		stack;

	return r;
}

/*
 * Widens a region to be an aligned region.
 */
static void _widen_region(unsigned int block_size, struct device_area *region,
			  struct device_area *result)
{
	uint64_t mask = block_size - 1, delta;
	memcpy(result, region, sizeof(*result));

	/* adjust the start */
	delta = result->start & mask;
	if (delta) {
		result->start -= delta;
		result->size += delta;
	}

	/* adjust the end */
	delta = (result->start + result->size) & mask;
	if (delta)
		result->size += block_size - delta;
}

static int _aligned_io(struct device_area *where, char *buffer,
		       int should_write, dev_io_reason_t reason)
{
	char *bounce, *bounce_buf;
	unsigned int physical_block_size = 0;
	unsigned int block_size = 0;
	unsigned buffer_was_widened = 0;
	uintptr_t mask;
	struct device_area widened;
	int r = 0;

	if (!(where->dev->flags & DEV_REGULAR) &&
	    !dev_get_block_size(where->dev, &physical_block_size, &block_size))
		return_0;

	if (!block_size)
		block_size = lvm_getpagesize();
	mask = block_size - 1;

	_widen_region(block_size, where, &widened);

	/* Did we widen the buffer?  When writing, this means means read-modify-write. */
	if (where->size != widened.size || where->start != widened.start) {
		buffer_was_widened = 1;
		log_debug_io("Widening request for %" PRIu64 " bytes at %" PRIu64 " to %" PRIu64 " bytes at %" PRIu64 " on %s (for %s)",
			     where->size, (uint64_t) where->start, widened.size, (uint64_t) widened.start, dev_name(where->dev), _reason_text(reason));
	} else if (!((uintptr_t) buffer & mask))
		/* Perform the I/O directly. */
		return _io(where, buffer, should_write, reason);

	/* Allocate a bounce buffer with an extra block */
	if (!(bounce_buf = bounce = dm_malloc((size_t) widened.size + block_size))) {
		log_error("Bounce buffer malloc failed");
		return 0;
	}

	/*
	 * Realign start of bounce buffer (using the extra sector)
	 */
	if (((uintptr_t) bounce) & mask)
		bounce = (char *) ((((uintptr_t) bounce) + mask) & ~mask);

	/* Do we need to read into the bounce buffer? */
	if ((!should_write || buffer_was_widened) &&
	    !_io(&widened, bounce, 0, reason)) {
		if (!should_write)
			goto_out;
		/* FIXME Handle errors properly! */
		/* FIXME pre-extend the file */
		memset(bounce, '\n', widened.size);
	}

	if (should_write) {
		memcpy(bounce + (where->start - widened.start), buffer,
		       (size_t) where->size);

		/* ... then we write */
		if (!(r = _io(&widened, bounce, 1, reason)))
			stack;
			
		goto out;
	}

	memcpy(buffer, bounce + (where->start - widened.start),
	       (size_t) where->size);

	r = 1;

out:
	dm_free(bounce_buf);
	return r;
}

static int _dev_get_size_file(struct device *dev, uint64_t *size)
{
	const char *name = dev_name(dev);
	struct stat info;

	if (dev->size_seqno == _dev_size_seqno) {
		log_very_verbose("%s: using cached size %" PRIu64 " sectors",
				 name, dev->size);
		*size = dev->size;
		return 1;
	}

	if (stat(name, &info)) {
		log_sys_error("stat", name);
		return 0;
	}

	*size = info.st_size;
	*size >>= SECTOR_SHIFT;	/* Convert to sectors */
	dev->size = *size;
	dev->size_seqno = _dev_size_seqno;

	log_very_verbose("%s: size is %" PRIu64 " sectors", name, *size);

	return 1;
}

static int _dev_get_size_dev(struct device *dev, uint64_t *size)
{
	const char *name = dev_name(dev);
	int fd = dev->bcache_fd;
	int do_close = 0;

	if (dev->size_seqno == _dev_size_seqno) {
		log_very_verbose("%s: using cached size %" PRIu64 " sectors",
				 name, dev->size);
		*size = dev->size;
		return 1;
	}

	if (fd <= 0) {
		if (!dev_open_readonly(dev))
			return_0;
		fd = dev_fd(dev);
		do_close = 1;
	}

	if (ioctl(fd, BLKGETSIZE64, size) < 0) {
		log_sys_error("ioctl BLKGETSIZE64", name);
		if (do_close && !dev_close_immediate(dev))
			log_sys_error("close", name);
		return 0;
	}

	*size >>= BLKSIZE_SHIFT;	/* Convert to sectors */
	dev->size = *size;
	dev->size_seqno = _dev_size_seqno;

	log_very_verbose("%s: size is %" PRIu64 " sectors", name, *size);

	if (do_close && !dev_close_immediate(dev))
		log_sys_error("close", name);

	return 1;
}

static int _dev_read_ahead_dev(struct device *dev, uint32_t *read_ahead)
{
	long read_ahead_long;

	if (dev->read_ahead != -1) {
		*read_ahead = (uint32_t) dev->read_ahead;
		return 1;
	}

	if (!dev_open_readonly(dev))
		return_0;

	if (ioctl(dev->fd, BLKRAGET, &read_ahead_long) < 0) {
		log_sys_error("ioctl BLKRAGET", dev_name(dev));
		if (!dev_close_immediate(dev))
			stack;
		return 0;
	}

	*read_ahead = (uint32_t) read_ahead_long;
	dev->read_ahead = read_ahead_long;

	log_very_verbose("%s: read_ahead is %u sectors",
			 dev_name(dev), *read_ahead);

	if (!dev_close_immediate(dev))
		stack;

	return 1;
}

static int _dev_discard_blocks(struct device *dev, uint64_t offset_bytes, uint64_t size_bytes)
{
	uint64_t discard_range[2];

	if (!dev_open(dev))
		return_0;

	discard_range[0] = offset_bytes;
	discard_range[1] = size_bytes;

	log_debug_devs("Discarding %" PRIu64 " bytes offset %" PRIu64 " bytes on %s.",
		       size_bytes, offset_bytes, dev_name(dev));
	if (ioctl(dev->fd, BLKDISCARD, &discard_range) < 0) {
		log_error("%s: BLKDISCARD ioctl at offset %" PRIu64 " size %" PRIu64 " failed: %s.",
			  dev_name(dev), offset_bytes, size_bytes, strerror(errno));
		if (!dev_close_immediate(dev))
			stack;
		/* It doesn't matter if discard failed, so return success. */
		return 1;
	}

	if (!dev_close_immediate(dev))
		stack;

	return 1;
}

/*-----------------------------------------------------------------
 * Public functions
 *---------------------------------------------------------------*/
void dev_size_seqno_inc(void)
{
	_dev_size_seqno++;
}

int dev_get_size(struct device *dev, uint64_t *size)
{
	if (!dev)
		return 0;

	if ((dev->flags & DEV_REGULAR))
		return _dev_get_size_file(dev, size);

	return _dev_get_size_dev(dev, size);
}

int dev_get_read_ahead(struct device *dev, uint32_t *read_ahead)
{
	if (!dev)
		return 0;

	if (dev->flags & DEV_REGULAR) {
		*read_ahead = 0;
		return 1;
	}

	return _dev_read_ahead_dev(dev, read_ahead);
}

int dev_discard_blocks(struct device *dev, uint64_t offset_bytes, uint64_t size_bytes)
{
	if (!dev)
		return 0;

	if (dev->flags & DEV_REGULAR)
		return 1;

	return _dev_discard_blocks(dev, offset_bytes, size_bytes);
}

void dev_flush(struct device *dev)
{
	if (!(dev->flags & DEV_REGULAR) && ioctl(dev->fd, BLKFLSBUF, 0) >= 0)
		return;

	if (fsync(dev->fd) >= 0)
		return;

	sync();
}

int dev_open_flags(struct device *dev, int flags, int direct, int quiet)
{
	struct stat buf;
	const char *name;
	int need_excl = 0, need_rw = 0;

	if ((flags & O_ACCMODE) == O_RDWR)
		need_rw = 1;

	if ((flags & O_EXCL))
		need_excl = 1;

	if (dev->fd >= 0) {
		if (((dev->flags & DEV_OPENED_RW) || !need_rw) &&
		    ((dev->flags & DEV_OPENED_EXCL) || !need_excl)) {
			dev->open_count++;
			return 1;
		}

		if (dev->open_count && !need_excl)
			log_debug_devs("%s: Already opened read-only. Upgrading "
				       "to read-write.", dev_name(dev));

		/* dev_close_immediate will decrement this */
		dev->open_count++;

		dev_close_immediate(dev);
		// FIXME: dev with DEV_ALLOCED is released
		// but code is referencing it
	}

	if (critical_section())
		/* FIXME Make this log_error */
		log_verbose("dev_open(%s) called while suspended",
			    dev_name(dev));

	if (!(name = dev_name_confirmed(dev, quiet)))
		return_0;

#ifdef O_DIRECT_SUPPORT
	if (direct) {
		if (!(dev->flags & DEV_O_DIRECT_TESTED))
			dev->flags |= DEV_O_DIRECT;

		if ((dev->flags & DEV_O_DIRECT))
			flags |= O_DIRECT;
	}
#endif

#ifdef O_NOATIME
	/* Don't update atime on device inodes */
	if (!(dev->flags & DEV_REGULAR) && !(dev->flags & DEV_NOT_O_NOATIME))
		flags |= O_NOATIME;
#endif

	if ((dev->fd = open(name, flags, 0777)) < 0) {
#ifdef O_NOATIME
		if ((errno == EPERM) && (flags & O_NOATIME)) {
			flags &= ~O_NOATIME;
			dev->flags |= DEV_NOT_O_NOATIME;
			if ((dev->fd = open(name, flags, 0777)) >= 0) {
				log_debug_devs("%s: Not using O_NOATIME", name);
				goto opened;
			}
		}
#endif

#ifdef O_DIRECT_SUPPORT
		if (direct && !(dev->flags & DEV_O_DIRECT_TESTED)) {
			flags &= ~O_DIRECT;
			if ((dev->fd = open(name, flags, 0777)) >= 0) {
				dev->flags &= ~DEV_O_DIRECT;
				log_debug_devs("%s: Not using O_DIRECT", name);
				goto opened;
			}
		}
#endif
		if (quiet)
			log_sys_debug("open", name);
		else
			log_sys_error("open", name);

		dev->flags |= DEV_OPEN_FAILURE;
		return 0;
	}

#ifdef O_DIRECT_SUPPORT
      opened:
	if (direct)
		dev->flags |= DEV_O_DIRECT_TESTED;
#endif
	dev->open_count++;
	dev->flags &= ~DEV_ACCESSED_W;

	if (need_rw)
		dev->flags |= DEV_OPENED_RW;
	else
		dev->flags &= ~DEV_OPENED_RW;

	if (need_excl)
		dev->flags |= DEV_OPENED_EXCL;
	else
		dev->flags &= ~DEV_OPENED_EXCL;

	if (!(dev->flags & DEV_REGULAR) &&
	    ((fstat(dev->fd, &buf) < 0) || (buf.st_rdev != dev->dev))) {
		log_error("%s: fstat failed: Has device name changed?", name);
		dev_close_immediate(dev);
		return 0;
	}

#ifndef O_DIRECT_SUPPORT
	if (!(dev->flags & DEV_REGULAR))
		dev_flush(dev);
#endif

	if ((flags & O_CREAT) && !(flags & O_TRUNC))
		dev->end = lseek(dev->fd, (off_t) 0, SEEK_END);

	log_debug_devs("Opened %s %s%s%s", dev_name(dev),
		       dev->flags & DEV_OPENED_RW ? "RW" : "RO",
		       dev->flags & DEV_OPENED_EXCL ? " O_EXCL" : "",
		       dev->flags & DEV_O_DIRECT ? " O_DIRECT" : "");

	dev->flags &= ~DEV_OPEN_FAILURE;
	return 1;
}

int dev_open_quiet(struct device *dev)
{
	return dev_open_flags(dev, O_RDWR, 1, 1);
}

int dev_open(struct device *dev)
{
	return dev_open_flags(dev, O_RDWR, 1, 0);
}

int dev_open_readonly(struct device *dev)
{
	return dev_open_flags(dev, O_RDONLY, 1, 0);
}

int dev_open_readonly_buffered(struct device *dev)
{
	return dev_open_flags(dev, O_RDONLY, 0, 0);
}

int dev_open_readonly_quiet(struct device *dev)
{
	return dev_open_flags(dev, O_RDONLY, 1, 1);
}

int dev_test_excl(struct device *dev)
{
	int flags = 0;

	flags |= O_EXCL;
	flags |= O_RDWR;

	return dev_open_flags(dev, flags, 1, 1);
}

static void _close(struct device *dev)
{
	if (close(dev->fd))
		log_sys_error("close", dev_name(dev));
	dev->fd = -1;
	dev->phys_block_size = -1;
	dev->block_size = -1;

	log_debug_devs("Closed %s", dev_name(dev));

	if (dev->flags & DEV_ALLOCED)
		dev_destroy_file(dev);
}

static int _dev_close(struct device *dev, int immediate)
{
	if (dev->fd < 0) {
		log_error("Attempt to close device '%s' "
			  "which is not open.", dev_name(dev));
		return 0;
	}

#ifndef O_DIRECT_SUPPORT
	if (dev->flags & DEV_ACCESSED_W)
		dev_flush(dev);
#endif

	if (dev->open_count > 0)
		dev->open_count--;

	if (immediate && dev->open_count)
		log_debug_devs("%s: Immediate close attempt while still referenced",
			       dev_name(dev));

	if (immediate || (dev->open_count < 1))
		_close(dev);

	return 1;
}

int dev_close(struct device *dev)
{
	return _dev_close(dev, 0);
}

int dev_close_immediate(struct device *dev)
{
	return _dev_close(dev, 1);
}

static inline int _dev_is_valid(struct device *dev)
{
	return (dev->max_error_count == NO_DEV_ERROR_COUNT_LIMIT ||
		dev->error_count < dev->max_error_count);
}

static void _dev_inc_error_count(struct device *dev)
{
	if (++dev->error_count == dev->max_error_count)
		log_warn("WARNING: Error counts reached a limit of %d. "
			 "Device %s was disabled",
			 dev->max_error_count, dev_name(dev));
}

int dev_read(struct device *dev, uint64_t offset, size_t len, dev_io_reason_t reason, void *buffer)
{
	struct device_area where;
	int ret;

	if (!dev->open_count)
		return_0;

	if (!_dev_is_valid(dev))
		return 0;

	where.dev = dev;
	where.start = offset;
	where.size = len;

	ret = _aligned_io(&where, buffer, 0, reason);
	if (!ret)
		_dev_inc_error_count(dev);

	return ret;
}

/*
 * Read from 'dev' into 'buf', possibly in 2 distinct regions, denoted
 * by (offset,len) and (offset2,len2).  Thus, the total size of
 * 'buf' should be len+len2.
 */
int dev_read_circular(struct device *dev, uint64_t offset, size_t len,
		      uint64_t offset2, size_t len2, dev_io_reason_t reason, char *buf)
{
	if (!dev_read(dev, offset, len, reason, buf)) {
		log_error("Read from %s failed", dev_name(dev));
		return 0;
	}

	/*
	 * The second region is optional, and allows for
	 * a circular buffer on the device.
	 */
	if (!len2)
		return 1;

	if (!dev_read(dev, offset2, len2, reason, buf + len)) {
		log_error("Circular read from %s failed",
			  dev_name(dev));
		return 0;
	}

	return 1;
}

/* FIXME If O_DIRECT can't extend file, dev_extend first; dev_truncate after.
 *       But fails if concurrent processes writing
 */

/* FIXME pre-extend the file */
int dev_append(struct device *dev, size_t len, dev_io_reason_t reason, char *buffer)
{
	int r;

	if (!dev->open_count)
		return_0;

	r = dev_write(dev, dev->end, len, reason, buffer);
	dev->end += (uint64_t) len;

#ifndef O_DIRECT_SUPPORT
	dev_flush(dev);
#endif
	return r;
}

int dev_write(struct device *dev, uint64_t offset, size_t len, dev_io_reason_t reason, void *buffer)
{
	struct device_area where;
	int ret;

	if (!dev->open_count)
		return_0;

	if (!_dev_is_valid(dev))
		return 0;

	if (!len) {
		log_error(INTERNAL_ERROR "Attempted to write 0 bytes to %s at " FMTu64, dev_name(dev), offset);
		return 0;
	}

	where.dev = dev;
	where.start = offset;
	where.size = len;

	dev->flags |= DEV_ACCESSED_W;

	ret = _aligned_io(&where, buffer, 1, reason);
	if (!ret)
		_dev_inc_error_count(dev);

	return ret;
}

int dev_set(struct device *dev, uint64_t offset, size_t len, dev_io_reason_t reason, int value)
{
	size_t s;
	char buffer[4096] __attribute__((aligned(8)));

	if (!dev_open(dev))
		return_0;

	if ((offset % SECTOR_SIZE) || (len % SECTOR_SIZE))
		log_debug_devs("Wiping %s at %" PRIu64 " length %" PRIsize_t,
			       dev_name(dev), offset, len);
	else
		log_debug_devs("Wiping %s at sector %" PRIu64 " length %" PRIsize_t
			       " sectors", dev_name(dev), offset >> SECTOR_SHIFT,
			       len >> SECTOR_SHIFT);

	memset(buffer, value, sizeof(buffer));
	while (1) {
		s = len > sizeof(buffer) ? sizeof(buffer) : len;
		if (!dev_write(dev, offset, s, reason, buffer))
			break;

		len -= s;
		if (!len)
			break;

		offset += s;
	}

	dev->flags |= DEV_ACCESSED_W;

	if (!dev_close(dev))
		stack;

	return (len == 0);
}<|MERGE_RESOLUTION|>--- conflicted
+++ resolved
@@ -13,20 +13,11 @@
  * Inc., 51 Franklin Street, Fifth Floor, Boston, MA 02110-1301 USA
  */
 
-<<<<<<< HEAD
 #include "lib/misc/lib.h"
 #include "lib/device/device.h"
 #include "lib/metadata/metadata.h"
-#include "lib/cache/lvmcache.h"
 #include "lib/mm/memlock.h"
 #include "lib/locking/locking.h"
-=======
-#include "lib.h"
-#include "device.h"
-#include "metadata.h"
-#include "memlock.h"
-#include "locking.h"
->>>>>>> 7c852c75
 
 #include <limits.h>
 #include <sys/stat.h>
